--- conflicted
+++ resolved
@@ -31,7 +31,10 @@
         tlv = TLV.unmarshal(data)
         self.assertEqual(tlv[(0x9F, 0x17)][0], 3)
 
-<<<<<<< HEAD
+        data = unformat_bytes("DF DF 39 01 07")
+        tlv = TLV.unmarshal(data)
+        self.assertEqual(tlv[(0xDF, 0xDF, 0x39)][0], 7)
+
     def test_length_parsing(self):
         data = unformat_bytes("42 01 03")
         tlv = TLV.unmarshal(data)
@@ -48,11 +51,6 @@
         data = unformat_bytes("42 83 00 00 01 07")
         tlv = TLV.unmarshal(data)
         self.assertEqual(tlv[0x42][0], 7)
-=======
-        data = unformat_bytes("DF DF 39 01 07")
-        tlv = TLV.unmarshal(data)
-        self.assertEqual(tlv[(0xDF, 0xDF, 0x39)][0], 7)
->>>>>>> b2db25aa
 
     def test_duplicate_tags(self):
         # An ADF entry with a number of records:
